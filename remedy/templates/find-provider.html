--- conflicted
+++ resolved
@@ -65,15 +65,9 @@
     <label for="search-dist" class="sr-only control-label">
       Distance
     </label>
-<<<<<<< HEAD
-    <select name="dist" id="search-dist" class="form-control form-remedy search-remedy">
+    <select name="dist" id="search-dist" class="form-control">
       {# Turn the distance options into tuples and convert the current distance value to a list so we can use macros.render_options #}
       {{ macros.render_options([(-1, 'Anywhere'), (5, '5 miles'), (10, '10 miles'), (25, '25 miles'), (50, '50 miles'), (100, '100 miles'), (200, '200 miles')], [search_params.get('dist', -1)]) }}
-=======
-    <select name="dist" id="search-dist" class="form-control">
-      {# Turn the distance options into tuples and convert the current distance value to a list so we can use render_options #}
-      {{ render_options([(-1, 'Anywhere'), (5, '5 miles'), (10, '10 miles'), (25, '25 miles'), (50, '50 miles'), (100, '100 miles'), (200, '200 miles')], [search_params.get('dist', -1)]) }}
->>>>>>> a6c257fa
     </select>
     <input type="hidden" name="lat" id="search-lat" value="{{ search_params.get('lat', '') }}" />
     <input type="hidden" name="long" id="search-long" value="{{ search_params.get('long', '') }}" />
@@ -85,13 +79,8 @@
       Categories
     </label>    
     <select name="categories" id="search-categories" multiple="multiple" 
-<<<<<<< HEAD
-      data-nounplural="categories" class="form-control form-remedy search-remedy">
+      data-nounplural="categories" class="form-control">
       {{ macros.render_options(grouped_categories, search_params.get('categories', [])) }}
-=======
-      data-nounplural="categories" class="form-control">
-      {{ render_options(grouped_categories, search_params.get('categories', [])) }}
->>>>>>> a6c257fa
     </select>
   </div>
   {% endif %}
@@ -101,13 +90,8 @@
       Populations
     </label>    
     <select name="populations" id="search-populations" multiple="multiple" 
-<<<<<<< HEAD
-      data-nounplural="populations" class="form-control form-remedy search-remedy">
+      data-nounplural="populations" class="form-control">
       {{ macros.render_options(grouped_populations, search_params.get('populations', [])) }}
-=======
-      data-nounplural="populations" class="form-control">
-      {{ render_options(grouped_populations, search_params.get('populations', [])) }}
->>>>>>> a6c257fa
     </select>
   </div>
   {% endif %}
